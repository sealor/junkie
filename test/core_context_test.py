import logging
import random
import unittest
from contextlib import contextmanager

import junkie
from junkie import CanNotBeCachedException
from junkie.core_context import CoreContext


class CoreContextTest(unittest.TestCase):
    def test_resolve_instance_by_name(self):
        context = CoreContext()
        context.add_instances({"text": "abc"})

        with context.build_element("text") as instance:
            self.assertEqual("abc", instance)

    def test_resolve_instance_with_factory_by_name(self):
        context = CoreContext()
        context.add_factories({"text": lambda: "abc"})

        with context.build_element("text") as instance:
            self.assertEqual("abc", instance)

    def test_raise_exception_if_instance_name_is_unknown(self):
        context = CoreContext()

        with self.assertRaises(Exception) as exception_context:
            with context.build_element("instance_name"):
                pass

        self.assertEqual("Not found: instance_name", str(exception_context.exception))

    def test_resolve_instance_with_factory_by_type(self):
        class AppClass:
            def __init__(self, text: str):
                self.text = text

        context = CoreContext()
        context.add_instances({"text": "abc"})

        with context.build_element(AppClass) as instance:
            self.assertEqual("abc", instance.text)

    def test_resolve_instance_with_factory_using_two_instances(self):
        context = CoreContext()
        context.add_instances({"prefix": "abc", "suffix": "def"})
        context.add_factories({"text": lambda prefix, suffix: prefix + suffix})

        with context.build_element("text") as text:
            self.assertEqual("abcdef", text)

    def test_resolve_instance_tuple(self):
        context = CoreContext()
        context.add_instances({"prefix": "abc", "suffix": "def"})
        context.add_factories({"text": lambda prefix, suffix: prefix + suffix})

        with context.build_tuple(("prefix", "suffix", "text")) as instance_tuple:
            self.assertEqual(("abc", "def", "abcdef"), instance_tuple)

    def test_resolve_instance_args(self):
        context = CoreContext()
        context.add_instances({"prefix": "abc", "suffix": "def"})
        context.add_factories({"text": lambda prefix, suffix: prefix + suffix})

        with context.build_tuple("prefix", "suffix", "text") as (prefix, suffix, text):
            self.assertEqual(("abc", "def", "abcdef"), (prefix, suffix, text))

    def test_resolve_tuple_with_correct_order(self):
        def func(letter):
            def factory_func(logger):
                logger.append(letter)
                return letter

            return factory_func

        test_logger = []
        context = CoreContext()
        context.add_factories({"a": func("a"), "b": func("b"), "c": func("c"), "d": func("d"), "e": func("e")})
        context.add_instances({"logger": test_logger})

        names = ["a", "b", "c", "d", "e"]
        random.shuffle(names)

        with context.build_tuple(tuple(names)):
            self.assertEqual(names, test_logger)

    def test_resolve_instance_dict(self):
        context = CoreContext()
        context.add_instances({"prefix": "abc", "suffix": "def"})
        context.add_factories({"text": lambda prefix, suffix: prefix + suffix})

        with context.build_dict({"A": "prefix", "B": "suffix", "C": "text"}) as instance_dict:
            self.assertEqual({"A": "abc", "B": "def", "C": "abcdef"}, instance_dict)

    def test_resolve_instance_arg_dict(self):
        context = CoreContext()
        context.add_instances({"prefix": "abc", "suffix": "def"})
        context.add_factories({"text": lambda prefix, suffix: prefix + suffix})

        with context.build_dict(A="prefix", B="suffix", C="text") as instance_dict:
            self.assertEqual({"A": "abc", "B": "def", "C": "abcdef"}, instance_dict)

    def test_default_argument_usage(self):
        class MyClassWithDefaultArguments:
            def __init__(self, argument: str, default_argument: int = 10, default_argument2: str = None):
                self.argument = argument
                self.default_argument = default_argument
                self.default_argument2 = default_argument2 or "Hello"

        core_context = CoreContext()
        core_context.add_instances({"argument": "value"})

        with core_context.build_element(MyClassWithDefaultArguments) as instance:
            self.assertEqual("value", instance.argument)
            self.assertEqual(10, instance.default_argument)
            self.assertEqual("Hello", instance.default_argument2)

    def test_partial_default_arguments_usage(self):
        class MyClassWithDefaultArguments:
            def __init__(self, argument: str, default_argument: int = 10, default_argument2: str = None):
                self.argument = argument
                self.default_argument = default_argument
                self.default_argument2 = default_argument2 or "Hello"

        core_context = CoreContext()
        core_context.add_instances({"argument": "value", "default_argument2": "set from context"})

        with core_context.build_element(MyClassWithDefaultArguments) as instance:
            self.assertEqual("value", instance.argument)
            self.assertEqual(10, instance.default_argument)
            self.assertEqual("set from context", instance.default_argument2)

    def test_context_manager_enter_and_exit(self):
        class Class:
            def __init__(self, message_service, database_context):
                self.message_service = message_service
                self.database_context = database_context

        class MessageService:
            def __init__(self, logger):
                self.logger = logger

            def __enter__(self):
                self.logger.append("connect")
                return self

            def __exit__(self, exc_type, exc_val, exc_tb):
                self.logger.append("disconnect")

        @contextmanager
        def create_database(logger):
            logger.append("open")
            yield "DB"
            logger.append("close")

        test_logger = list()
        context = CoreContext()
        context.add_instances({"logger": test_logger})
        context.add_factories({"message_service": MessageService, "database_context": create_database})

        with context.build_element(Class) as instance:
            self.assertEqual(MessageService, type(instance.message_service))
            self.assertEqual("DB", instance.database_context)

            self.assertEqual(["connect", "open"], test_logger)

        self.assertEqual(["connect", "open", "close", "disconnect"], test_logger)

    def test_logging(self):
        self.maxDiff = None

        class Class:
            def __init__(self, database_context, message_service, text):
                self.database_context = database_context
                self.message_service = message_service
                self.text = text

        @contextmanager
        def create_database(connection_string):
            yield "DB: " + connection_string

        @contextmanager
        def create_message_service():
            yield "message-service"

        context = CoreContext()
        context.add_instances({"text": "abc"})
        context.add_factories({
            "connection_string": lambda: "URL",
            "database_context": create_database,
            "message_service": create_message_service,
            "class": Class,
        })

        with self.assertLogs(level="DEBUG") as logging_context:
            with context.build_element("class"):
                logging.getLogger(__name__).info("execute context block")

        self.assertEqual([
            "DEBUG:{}:build_element('class')".format(junkie.__name__),
            "DEBUG:{}:connection_string = <lambda>([])".format(junkie.__name__),
            "DEBUG:{}:database_context = create_database(['connection_string'])".format(junkie.__name__),
            "DEBUG:{}:database_context.__enter__()".format(junkie.__name__),
            "DEBUG:{}:message_service = create_message_service([])".format(junkie.__name__),
            "DEBUG:{}:message_service.__enter__()".format(junkie.__name__),
            "DEBUG:{}:class = Class(['database_context', 'message_service', 'text'])".format(junkie.__name__),
            "INFO:{}:execute context block".format(__name__),
            "DEBUG:{}:message_service.__exit__()".format(junkie.__name__),
            "DEBUG:{}:database_context.__exit__()".format(junkie.__name__),
        ], logging_context.output)

    def test_cached_factory_class(self):
        class MyClass:
            pass

        core_context = CoreContext()
        core_context.add_factories({
            "cached": junkie.cache(MyClass)
        })

<<<<<<< HEAD
        with core_context.build_instance_by_name("cached") as my_class1:
            with core_context.build_instance_by_name("cached") as my_class2:
=======
        with core_context.build_element("cached") as my_class1:
            with core_context.build_element("cached") as my_class2:
>>>>>>> 92223777
                self.assertIs(my_class1, my_class2)

    def test_cached_lambda(self):
        core_context = CoreContext()

        core_context.add_factories({
            "cached": junkie.cache(lambda: "wuff")
        })

<<<<<<< HEAD
        with core_context.build_instance_by_name("cached") as lambda_result1:
            with core_context.build_instance_by_name("cached") as lambda_result2:
=======
        with core_context.build_element("cached") as lambda_result1:
            with core_context.build_element("cached") as lambda_result2:
>>>>>>> 92223777
                self.assertIs(lambda_result1, lambda_result2)

    def test_can_not_cached_exception(self):
        core_context = CoreContext()

        with self.assertRaises(CanNotBeCachedException):
            core_context.add_instances({
                "cached_instance": junkie.cache("wuff")
            })

    def test_cached_instance_from_context_manager(self):
        @contextmanager
        def create_object():
            yield object()

        core_context = CoreContext()
        core_context.add_factories({
            "cached": junkie.cache(create_object)
        })

<<<<<<< HEAD
        with core_context.build_instance_by_name("cached") as object1:
            with core_context.build_instance_by_name("cached") as object2:
=======
        with core_context.build_element("cached") as object1:
            with core_context.build_element("cached") as object2:
>>>>>>> 92223777
                self.assertIs(object1, object2)<|MERGE_RESOLUTION|>--- conflicted
+++ resolved
@@ -220,13 +220,8 @@
             "cached": junkie.cache(MyClass)
         })
 
-<<<<<<< HEAD
-        with core_context.build_instance_by_name("cached") as my_class1:
-            with core_context.build_instance_by_name("cached") as my_class2:
-=======
         with core_context.build_element("cached") as my_class1:
             with core_context.build_element("cached") as my_class2:
->>>>>>> 92223777
                 self.assertIs(my_class1, my_class2)
 
     def test_cached_lambda(self):
@@ -236,13 +231,8 @@
             "cached": junkie.cache(lambda: "wuff")
         })
 
-<<<<<<< HEAD
-        with core_context.build_instance_by_name("cached") as lambda_result1:
-            with core_context.build_instance_by_name("cached") as lambda_result2:
-=======
         with core_context.build_element("cached") as lambda_result1:
             with core_context.build_element("cached") as lambda_result2:
->>>>>>> 92223777
                 self.assertIs(lambda_result1, lambda_result2)
 
     def test_can_not_cached_exception(self):
@@ -263,11 +253,6 @@
             "cached": junkie.cache(create_object)
         })
 
-<<<<<<< HEAD
-        with core_context.build_instance_by_name("cached") as object1:
-            with core_context.build_instance_by_name("cached") as object2:
-=======
         with core_context.build_element("cached") as object1:
             with core_context.build_element("cached") as object2:
->>>>>>> 92223777
                 self.assertIs(object1, object2)